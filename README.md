--- conflicted
+++ resolved
@@ -78,614 +78,6 @@
 
 ### Running Outside Replit Environment
 
-<<<<<<< HEAD
-1. Clone the repository
-2. Install dependencies:
-   ```
-   npm install
-   ```
-3. Set up environment variables in a `.env` file:
-   ```
-   # Database configuration
-   DATABASE_URL=postgresql://user:password@localhost:5432/memory_engine
-   PGUSER=your_postgres_user
-   PGPASSWORD=your_postgres_password
-   PGDATABASE=memory_engine
-   PGHOST=localhost
-   PGPORT=5432
-   
-   # API Keys
-   OPENAI_API_KEY=your_openai_key
-   ANTHROPIC_API_KEY=your_anthropic_key 
-   
-   # Session configuration
-   SESSION_SECRET=your_random_secret_string
-   ```
-4. Install and enable the pgvector extension in your PostgreSQL database:
-   ```sql
-   CREATE EXTENSION IF NOT EXISTS vector;
-   ```
-5. Initialize the database:
-   ```
-   npm run db:push
-   ```
-6. Replace Replit authentication with your own auth system:
-   - The application uses Replit's authentication service by default
-   - To use your own authentication system:
-     1. Modify `server/routes/auth.ts` to integrate with your preferred auth provider
-     2. Update the login/logout endpoints to work with your authentication system
-     3. Update `client/src/hooks/useAuth.ts` to match your authentication API responses
-   - Alternatively, you can implement a simpler authentication method like:
-     - JWT-based authentication with Passport.js
-     - Auth0, Firebase Auth, or other authentication services
-     - Basic username/password authentication for local development
-   - Here's a simple example of a local development auth system in the [Authentication Guide](#authentication-guide)
-7. Start the development server:
-   ```
-   npm run dev
-   ```
-
-## Authentication Guide
-
-This project uses Replit Authentication by default, which is only available within the Replit platform. When running outside of Replit, you'll need to implement your own authentication system. Here's a basic example of implementing a simple authentication system:
-
-1. Install required packages:
-   ```
-   npm install jsonwebtoken passport passport-local express-session
-   ```
-
-2. Create a new authentication middleware file at `server/middleware/local-auth.ts`:
-   ```typescript
-   import { Request, Response, NextFunction } from 'express';
-   import jwt from 'jsonwebtoken';
-
-   // Get JWT secret from environment variable
-   const JWT_SECRET = process.env.SESSION_SECRET || 'your-fallback-secret';
-
-   interface UserInfo {
-     id: string;
-     name: string;
-     profileImage?: string;
-   }
-
-   // Extend the Express Request type to include a user property
-   declare global {
-     namespace Express {
-       interface Request {
-         user?: UserInfo;
-       }
-     }
-   }
-
-   // Verify JWT token from Authorization header
-   export function authMiddleware(req: Request, res: Response, next: NextFunction) {
-     // Get token from Authorization header
-     const authHeader = req.headers.authorization;
-     const token = authHeader && authHeader.split(' ')[1];
-     
-     if (!token) {
-       return res.status(401).json({ 
-         error: 'Unauthorized',
-         message: 'No token provided' 
-       });
-     }
-     
-     try {
-       // Verify token
-       const user = jwt.verify(token, JWT_SECRET) as UserInfo;
-       req.user = user;
-       next();
-     } catch (err) {
-       return res.status(401).json({ 
-         error: 'Unauthorized',
-         message: 'Invalid token' 
-       });
-     }
-   }
-
-   // Check if user is authenticated
-   export function isAuthenticated(req: Request): boolean {
-     return !!req.user;
-   }
-
-   // Get current user
-   export function getCurrentUser(req: Request): UserInfo | null {
-     return req.user || null;
-   }
-   ```
-
-3. Update your auth routes in `server/routes/auth.ts`:
-   ```typescript
-   import express from 'express';
-   import jwt from 'jsonwebtoken';
-
-   const router = express.Router();
-   const JWT_SECRET = process.env.SESSION_SECRET || 'your-fallback-secret';
-
-   // Sample users (in a real app, these would be in a database)
-   const users = [
-     { id: '1', username: 'user', password: 'password', name: 'Demo User' }
-   ];
-
-   // Login route
-   router.post('/login', (req, res) => {
-     const { username, password } = req.body;
-     
-     // Find user by username and password
-     const user = users.find(u => u.username === username && u.password === password);
-     
-     if (!user) {
-       return res.status(401).json({ error: 'Invalid credentials' });
-     }
-     
-     // Create token
-     const token = jwt.sign({ id: user.id, name: user.name }, JWT_SECRET, { expiresIn: '24h' });
-     
-     res.json({ token });
-   });
-
-   // Get current user info
-   router.get('/user', (req, res) => {
-     // Auth middleware adds user to request if token is valid
-     const authHeader = req.headers.authorization;
-     const token = authHeader && authHeader.split(' ')[1];
-     
-     if (!token) {
-       return res.json({ authenticated: false, user: null });
-     }
-     
-     try {
-       const user = jwt.verify(token, JWT_SECRET);
-       return res.json({ authenticated: true, user });
-     } catch (err) {
-       return res.json({ authenticated: false, user: null });
-     }
-   });
-
-   export default router;
-   ```
-
-4. Update your `client/src/hooks/useAuth.ts` file:
-   ```typescript
-   import { useQuery, useMutation } from "@tanstack/react-query";
-   import { useState, useEffect } from "react";
-   import { apiRequest } from "@/lib/queryClient";
-   import { API_ROUTES } from "@/lib/constants";
-
-   interface UserInfo {
-     id: string;
-     name: string;
-     profileImage?: string;
-   }
-
-   interface AuthResponse {
-     authenticated: boolean;
-     user: UserInfo | null;
-   }
-
-   interface LoginCredentials {
-     username: string;
-     password: string;
-   }
-
-   export function useAuth() {
-     // Get token from localStorage
-     const [token, setToken] = useState<string | null>(
-       typeof window !== 'undefined' ? localStorage.getItem('auth_token') : null
-     );
-
-     // Function to handle login
-     const login = useMutation({
-       mutationFn: async (credentials: LoginCredentials) => {
-         const response = await apiRequest(API_ROUTES.AUTH.LOGIN, {
-           method: 'POST',
-           body: JSON.stringify(credentials),
-           headers: {
-             'Content-Type': 'application/json'
-           }
-         });
-         return response.json();
-       },
-       onSuccess: (data) => {
-         if (data.token) {
-           localStorage.setItem('auth_token', data.token);
-           setToken(data.token);
-         }
-       }
-     });
-
-     // Function to handle logout
-     const logout = () => {
-       localStorage.removeItem('auth_token');
-       setToken(null);
-     };
-
-     // Get current user
-     const { data, isLoading, error, refetch } = useQuery<AuthResponse>({
-       queryKey: [API_ROUTES.AUTH.USER],
-       queryFn: async () => {
-         if (!token) return { authenticated: false, user: null };
-         
-         const response = await fetch(API_ROUTES.AUTH.USER, {
-           headers: {
-             'Authorization': `Bearer ${token}`
-           }
-         });
-         return response.json();
-       },
-       enabled: !!token,
-     });
-
-     // Refresh auth when token changes
-     useEffect(() => {
-       if (token) {
-         refetch();
-       }
-     }, [token, refetch]);
-
-     return {
-       isAuthenticated: !!data?.authenticated,
-       user: data?.user || null,
-       isLoading,
-       error,
-       login,
-       logout,
-     };
-   }
-   ```
-
-This is a simplified example for local development. For production use, consider using established authentication services or frameworks.
-
-## 🚀 Deployment Options
-
-### Deploying on Replit
-
-1. Fork this repository on Replit
-2. Set up your environment variables in Replit Secrets
-3. Click the "Run" button to start the application
-4. Use the "Deploy" feature in Replit to make your app publicly accessible
-
-### Deploying to Other Cloud Providers
-
-#### Heroku
-
-1. Create a new Heroku application
-2. Add the PostgreSQL add-on with the pgvector extension
-3. Configure environment variables in Heroku's settings
-4. Deploy using Heroku Git or GitHub integration:
-   ```
-   heroku login
-   heroku git:remote -a your-app-name
-   git push heroku main
-   ```
-
-#### Vercel or Netlify (Frontend) + Railway/Render (Backend)
-
-1. Split the deployment:
-   - Deploy the frontend to Vercel/Netlify
-   - Deploy the Express backend to Railway or Render
-2. Set up your PostgreSQL database with pgvector on Railway or Render
-3. Configure environment variables for both frontend and backend
-4. Connect your frontend to the backend using the appropriate environment variables
-
-#### Docker Deployment
-
-1. Create a Dockerfile in the project root:
-   ```dockerfile
-   FROM node:18-alpine
-   
-   WORKDIR /app
-   
-   COPY package*.json ./
-   RUN npm install
-   
-   COPY . .
-   
-   RUN npm run build
-   
-   EXPOSE 5000
-   
-   CMD ["npm", "start"]
-   ```
-2. Build and run the Docker image:
-   ```
-   docker build -t structured-memory-engine .
-   docker run -p 5000:5000 --env-file .env structured-memory-engine
-   ```
-3. For the database, you can use a managed PostgreSQL service or run PostgreSQL in a separate container
-
-### Environment Variable Configuration
-
-When deploying, ensure the following environment variables are properly configured:
-
-| Variable | Description | Example |
-|----------|-------------|---------|
-| `DATABASE_URL` | PostgreSQL connection string | `postgresql://user:pass@host:5432/dbname` |
-| `PGUSER` | PostgreSQL username | `postgres` |
-| `PGPASSWORD` | PostgreSQL password | `your_password` |
-| `PGDATABASE` | PostgreSQL database name | `memory_engine` |
-| `PGHOST` | PostgreSQL host | `localhost` |
-| `PGPORT` | PostgreSQL port | `5432` |
-| `OPENAI_API_KEY` | Your OpenAI API key | `sk-...` |
-| `ANTHROPIC_API_KEY` | Your Anthropic API key | `sk-ant-...` |
-| `PINECONE_API_KEY` | Your Pinecone API key | `abc123...` |
-| `PINECONE_ENVIRONMENT` | Pinecone environment (region) | `us-east-1` |
-| `SESSION_SECRET` | Secret for session encryption | `random_string` |
-
-### Securing Your Deployment
-=======
-The Structured Memory Engine employs a sophisticated multi-tiered architecture that enables scalable, persistent memory management with real-time performance characteristics.
-
-### Component Architecture
-
-The system is architected as a series of interconnected layers, each providing specialized functionality:
-
-1. **User Interface Layer**: Built with React and TypeScript, providing a responsive, intuitive interface for conversation and memory management
-2. **API & Middleware Layer**: Express.js endpoints implementing RESTful interfaces for all memory and AI operations
-3. **Memory Management Layer**: Specialized components for vector operations, embedding generation, and memory persistence
-4. **AI Integration Layer**: Provider-agnostic interfaces supporting multiple large language model providers
-5. **Storage Layer**: Dual-database architecture combining local vector storage with cloud-based persistent memory
-
-### Core Technology Stack
-
-The system utilizes the following technologies across its implementation:
-
-- **Frontend Technologies**:
-  - React 18+ with TypeScript for type-safe component development
-  - TailwindCSS with Shadcn UI component system for responsive interface design
-  - React Query for efficient state management and API integration
-
-- **Backend Framework**:
-  - Node.js with Express for high-performance API endpoints
-  - PostgreSQL with pgvector extension providing efficient vector operations
-  - Drizzle ORM for type-safe database interaction
-
-- **AI Integration**:
-  - OpenAI and Anthropic API integrations with unified interface
-  - OpenAI text-embedding-3-small model for vector embeddings
-  - Vector similarity search algorithms for memory retrieval
-
-- **Vector Database Technologies**:
-  - Local pgvector-powered database for high-performance retrieval
-  - Pinecone vector database integration for long-term memory persistence
-  - Multi-index memory organization
-
-## Visual System Overview
-
-The following visuals demonstrate the system's interface and key components:
-
-### Integrated Chat Interface with Memory Panel
-
-<div align="center">
-  <img src="./screenshots/main-interface.png" alt="Main Interface" width="600">
-  <p><em>The primary user interface incorporates both conversation interaction and memory visualization, with contextual retrieval capabilities.</em></p>
-</div>
-
-### Memory Configuration System
-
-<div align="center">
-  <img src="./screenshots/settings.png" alt="Settings Interface" width="400">
-  <p><em>The advanced configuration panel enables precise control over memory parameters, AI provider selection, and similarity thresholds.</em></p>
-</div>
-
-### Cloud-based Vector Memory Integration
-
-<div align="center">
-  <img src="./screenshots/pinecone-settings.png" alt="Pinecone Settings" width="400">
-  <p><em>The vector database integration panel provides configuration for persistent memory storage across sessions and platforms.</em></p>
-</div>
-
-### Vector Index Management Interface
-
-<div align="center">
-  <img src="./screenshots/pinecone-indexes.png" alt="Pinecone Indexes" width="400">
-  <p><em>The index management system enables creation and organization of vector collections with dimension and similarity metric configuration.</em></p>
-</div>
-
-### Memory Synchronization and Migration Tools
-
-<div align="center">
-  <img src="./screenshots/pinecone-sync.png" alt="Pinecone Sync" width="400">
-  <p><em>Bidirectional synchronization between local and cloud vector databases ensures memory persistence and availability.</em></p>
-</div>
-
-## Technical Implementation and Methodology
-
-The Structured Memory Engine employs a sophisticated multi-layered approach to memory management and contextual understanding:
-
-### Memory Creation and Storage Process
-
-1. **Semantic Embedding Generation**: User queries and AI responses undergo advanced processing through state-of-the-art embedding models, converting natural language into high-dimensional vector representations that capture semantic meaning.
-
-2. **Dual-Database Architecture**: The system implements a two-tier storage approach:
-   - **Local Vector Store**: PostgreSQL with pgvector extension provides high-performance, low-latency access to recent interactions
-   - **Cloud-based Long-term Memory**: Pinecone vector database integration enables persistent storage and retrieval of historical conversations across sessions and platforms
-
-3. **Adaptive Context Window Management**: Unlike fixed-context systems, SME dynamically manages memory using semantic relevance rather than recency, ensuring the most important information is preserved regardless of conversation length.
-
-### Contextual Retrieval Mechanism
-
-The SME implements an experimental hybrid retrieval approach that combines:
-
-1. **Dynamic Query Analysis**: Incoming queries are algorithmically classified as questions or statements, with different retrieval parameters applied to each type
-   
-2. **Similarity Threshold Adaptation**: The system dynamically adjusts similarity thresholds based on query type, conversation history, and user behavior patterns
-
-3. **Hybrid Scoring Algorithm**: Retrieved memories are ranked using an algorithm combining vector similarity with keyword matching and relevance scoring
-
-### Enhanced Response Generation
-
-The multi-stage response generation process ensures AI outputs are contextually grounded and informationally rich:
-
-1. **Context Augmentation**: The most relevant memories are selectively incorporated into the AI prompt
-2. **Provider-Agnostic Integration**: A unified interface allows seamless switching between OpenAI and Anthropic models while maintaining consistent memory access
-3. **Feedback Loop Integration**: User interactions implicitly refine memory relevance scoring over time
-
-## Data Reconciliation and Deduplication System
-
-The Structured Memory Engine implements a data reconciliation and deduplication system to ensure memory consistency across local and cloud databases. This system prevents memory duplication and optimizes storage efficiency without requiring manual intervention.
-
-### Key Features of the Deduplication System
-
-#### Consistent Hash-based Memory Identification
-
-The system uses a hashing mechanism to generate unique identifiers for each memory:
-
-- Each memory is assigned a hash-based ID derived from its content and type
-- The `memoryIdForUpsert()` function normalizes content by trimming and lowercasing before hashing
-- The SHA-256 hash algorithm generates a consistent identifier regardless of where the memory is created
-- By excluding timestamp and database ID from the hash calculation, identical content always produces the same identifier
-
-#### Bidirectional Synchronization with Deduplication
-
-During synchronization between local pgvector and cloud Pinecone databases:
-
-1. **Pre-synchronization Duplicate Detection**:
-   - Before uploading vectors, the system queries Pinecone to identify existing identical memories
-   - A map of existing memory IDs is created to track potential duplicates
-   - Content fingerprinting prevents re-uploading semantically identical memories
-
-2. **Batch Processing with Deduplication**:
-   - Memories are processed in configurable batches (default: 100) to optimize API usage
-   - Each batch is checked against existing vectors to avoid duplicate uploads
-   - When identical hash matches are found, the system defaults to overwriting the existing record with the new data
-   - The system tracks and reports deduplication rates for monitoring
-
-3. **Hydration with Duplicate Prevention**:
-   - When retrieving memories from Pinecone to the local database, the system checks for duplicates
-   - Local database hashes are compared with incoming vector IDs to prevent redundant storage
-   - Statistics track duplicate detection rates during both sync and hydration operations
-
-#### Deduplication Metrics
-
-The system maintains metrics for deduplication:
-
-- **Sync Deduplication Rate**: Percentage of duplicates detected when sending local memories to Pinecone
-- **Hydration Deduplication Rate**: Percentage of duplicates detected when retrieving memories from Pinecone
-- **Average Deduplication Rate**: Combined metric showing overall system efficiency
-- **Performance Tracking**: UI displays vector counts, operation success rates, and processing timestamps
-
-### Benefits of Automatic Deduplication
-
-1. **Reduced Storage Usage**: Preventing duplicate memories minimizes vector database storage requirements
-2. **Improved Query Performance**: Fewer redundant vectors lead to faster retrieval
-3. **Data Consistency**: Maintains consistent memory representation across local and cloud environments
-4. **No Manual Maintenance**: The system handles deduplication automatically
-5. **Handles Growing Datasets**: The approach maintains performance as the dataset grows
-
-## Implementation Guidelines
-
-The following technical requirements should be considered:
-
-### System Requirements
-
-- **Server Environment**: Node.js v18+ 
-- **Database Infrastructure**: PostgreSQL 14+ with pgvector extension
-- **API Integration**: OpenAI API key and/or Anthropic API key
-- **Vector Database**: Pinecone account for persistent memory storage
-
-### Environment Configuration
-
-The following environment variables are essential for proper system operation:
-
-| Variable | Description | 
-|----------|-------------|
-| `DATABASE_URL` | PostgreSQL connection string |
-| `OPENAI_API_KEY` | OpenAI API key for embedding generation and response |
-| `ANTHROPIC_API_KEY` | Anthropic API key for alternative model access |
-| `PINECONE_API_KEY` | Pinecone API key for cloud vector storage |
-
-### Security Considerations
-
-When implementing this system consider these security best practices:
->>>>>>> d47a888a
-
-1. Always use HTTPS in production
-2. Store API keys and secrets securely using environment variables or a secrets manager
-3. Implement rate limiting for API endpoints
-4. Consider adding CORS configuration to restrict access to your backend
-5. Regularly update dependencies to patch security vulnerabilities
-
-<<<<<<< HEAD
-## 🧠 How It Works
-=======
-## Future Roadmap
-
-The Structured Memory Engine is under active development, with several key enhancements planned for future releases:
-
-### Internet Search Agent
-
-A dedicated agent module that will enable the system to dynamically retrieve and incorporate real-time information from internet sources, supplementing the conversation with up-to-date facts and data beyond the existing memory store. This will allow the system to address queries requiring current information while maintaining context awareness through the existing memory architecture.
-
-### Multi-Namespace Support
-
-Enhanced memory organization through hierarchical namespace management, allowing:
-- Segmentation of memories by topic, domain, or user-defined categories
-- Parallel querying across multiple namespaces with configurable priority weighting
-- Improved privacy controls with namespace-level access permissions
-- Dynamic namespace creation based on conversation analysis
-
-### File Upload and Document Processing
-
-A comprehensive document processing pipeline that will:
-- Support multiple file formats (PDF, DOCX, TXT, etc.)
-- Extract text and structured data from uploaded documents
-- Automatically summarize document content for efficient storage
-- Create semantic embeddings of document segments for context retrieval
-- Link document knowledge with conversational memory
-
-### Prompt and Query Optimization
-
-Extensive prompt engineering improvements focusing on:
-- Fine-tuned prompts for different interaction types and contexts
-- Dynamic query reformulation for improved memory retrieval
-- Context-aware prompt templates with parameter optimization
-- A/B testing framework for prompt performance evaluation
-- Automated prompt parameter tuning based on user interaction data
-
-### References
-
-1. OpenAI. (2024). ChatGPT: Optimizing Language Models for Dialogue. OpenAI Technical Documentation.
-2. Anthropic. (2024). Claude Technical Documentation: Context Window Limitations. Anthropic Developer Hub.
-3. Amazon. (2023). Bedrock AI Documentation: Memory Management in Conversational Agents. AWS Technical Library.
-4. Humanloop. (2024). Practical Limitations of LLM Conversation Agents. Whitepaper Series.
-5. LangChain Documentation. (2024). Memory Components and Context Preservation. LangChain Technical Library.
-
-## Appendix: Context Window in AI Systems
-
-### Per-Prompt Context Window vs. Session Context Window in an AI Chatbot
-
-When discussing AI chatbots, especially large language models (LLMs) like ChatGPT or Claude, the context window refers to the amount of text (tokens) the model can "remember" and process at a given time. Understanding the distinction between these two types of context windows is crucial for grasping the benefits of the Structured Memory Engine.
-
-#### 1. Per-Prompt Context Window
-
-This refers to the maximum number of tokens (words, punctuation, and spaces included) that the model can process within a single request (prompt + response).
-
-- Every time you send a message, the model processes your input and generates a response within a fixed token limit (e.g., 4K, 8K, 32K tokens, depending on the model version).
-- If your input exceeds this limit, older parts may get truncated (removed from memory) before processing.
-- This limit includes both your message and the AI's response, meaning long responses may limit how much input can be considered.
-
-**Example:**
-- If an AI model has an 8K-token context window:
-- You send a 5K-token prompt.
-- The AI can generate up to 3K tokens before hitting the limit.
-
-#### 2. Session Context Window
-
-A session context window refers to how much of the ongoing conversation the chatbot retains.
-
-- Some chatbots try to simulate memory across multiple prompts by summarizing or selectively retaining key details from previous messages.
-- However, at any given moment, the active memory of the model is still bound by the per-prompt context window.
-
-**How It Works in a Session:**
-- As a conversation continues, earlier messages might fall out of the model's context window and be forgotten.
-- If a model has a 4K-token context limit, and your conversation grows to 10K tokens, only the most recent 4K tokens (or a compressed summary) are retained.
-
-**Example:**
-- You have a long conversation spanning 15 messages totaling 10K tokens.
-- If the model's limit is 4K tokens, only the most recent or most relevant 4K tokens (from both user and AI) are used.
->>>>>>> d47a888a
-
 1. **Memory Creation**: User queries and AI responses are embedded using vector models and stored in the database
 2. **Contextual Retrieval**: When a new query is received, the system embeds it and searches for similar past memories
 3. **Enhanced Generation**: The most relevant memories are included in the context for the AI, enabling more informed responses
@@ -710,15 +102,6 @@
 
 ## 📜 License
 
-<<<<<<< HEAD
-=======
-1. **Persistent Vector Memory**: Storing all interactions as semantic vectors that persist beyond the session
-2. **Semantic Retrieval**: Dynamically retrieving only the most relevant memories based on the current query
-3. **Unlimited Effective Context**: Breaking free from token limits by maintaining a searchable memory bank that spans all previous interactions
-4. **Cross-Session Continuity**: Enabling conversations to pick up where they left off, even after weeks or months
-5. **Selective Memory Injection**: Including only the most relevant historical context in each prompt, optimizing token usage
-
 ## License and Attribution
 
->>>>>>> d47a888a
 This project is licensed under the MIT License - see the LICENSE file for details.